runtime: "container"

build:
  dockerfile: "Dockerfile"
  dockerBuildPath: "."

startCommand:
  type: "http"
  configSchema:
    type: object
    properties:
      maxJobs:
        type: integer
        minimum: 1
        maximum: 50
        default: 10
      timeout:
        type: integer
        minimum: 5
        maximum: 30
        default: 15
  exampleConfig:
    maxJobs: 10
<<<<<<< HEAD
    timeout: 15
=======
    timeout: 15

testConfig:
  tests:
    connectivity:
      - name: "health_check"
        endpoint: "/health"
        method: "GET"
        expectedStatus: 200
    mcp_protocol:
      - name: "mcp_initialize" 
        endpoint: "/mcp"
        method: "POST"
        expectedStatus: 200
        body:
          jsonrpc: "2.0"
          method: "initialize"
          id: 1
>>>>>>> d4d6bedc
<|MERGE_RESOLUTION|>--- conflicted
+++ resolved
@@ -21,25 +21,6 @@
         default: 15
   exampleConfig:
     maxJobs: 10
-<<<<<<< HEAD
-    timeout: 15
-=======
     timeout: 15
 
-testConfig:
-  tests:
-    connectivity:
-      - name: "health_check"
-        endpoint: "/health"
-        method: "GET"
-        expectedStatus: 200
-    mcp_protocol:
-      - name: "mcp_initialize" 
-        endpoint: "/mcp"
-        method: "POST"
-        expectedStatus: 200
-        body:
-          jsonrpc: "2.0"
-          method: "initialize"
-          id: 1
->>>>>>> d4d6bedc
+    