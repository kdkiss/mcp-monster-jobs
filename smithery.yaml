runtime: "container"

build:
  dockerfile: "Dockerfile"
  dockerBuildPath: "."

startCommand:
  type: "http"
  command: ["python", "src/main.py"]
  env:
    PORT: "8081"
  port: 8081
  healthCheck: "/health"
<<<<<<< HEAD
=======

>>>>>>> 4e154ad1
  configSchema:
    type: object
    properties:
      maxJobs:
        type: integer
        minimum: 1
        maximum: 50
        default: 10
      timeout:
        type: integer
        minimum: 5
        maximum: 30
        default: 15
  exampleConfig:
    maxJobs: 10
<<<<<<< HEAD
    timeout: 15
=======
    timeout: 15
>>>>>>> 4e154ad1
<|MERGE_RESOLUTION|>--- conflicted
+++ resolved
@@ -11,10 +11,7 @@
     PORT: "8081"
   port: 8081
   healthCheck: "/health"
-<<<<<<< HEAD
-=======
 
->>>>>>> 4e154ad1
   configSchema:
     type: object
     properties:
@@ -30,8 +27,4 @@
         default: 15
   exampleConfig:
     maxJobs: 10
-<<<<<<< HEAD
     timeout: 15
-=======
-    timeout: 15
->>>>>>> 4e154ad1
