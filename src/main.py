#!/usr/bin/env python3
"""
Ultra-Minimal Monster Jobs MCP Server for Deployment Only
Optimized specifically for Smithery platform deployment scanning
"""

import os
import sys
import json
from flask import Flask, request, jsonify

# Determine port once so all endpoints advertise the actual listening port
<<<<<<< HEAD
# Default to 8080 so the server comes up on the expected port when no
# environment variable is provided.
SERVER_PORT = int(os.environ.get("PORT", 8080))
=======
SERVER_PORT = int(os.environ.get("PORT", 8081))
>>>>>>> f2bd6e9e

# Create ultra-minimal Flask app
app = Flask(__name__)

# Disable all logging for maximum deployment speed
import logging
logging.getLogger('werkzeug').setLevel(logging.ERROR)
app.logger.setLevel(logging.ERROR)

# Ultra-fast core endpoints required for deployment scanning
@app.route('/health', methods=['GET'])
def health():
    return jsonify({"status": "healthy", "service": "monster-jobs-mcp-server", "version": "1.0.0"})

@app.route('/ping', methods=['GET']) 
def ping():
    return jsonify({"status": "pong"})

@app.route('/ready', methods=['GET'])
def ready():
    return jsonify({"status": "ready", "service": "monster-jobs-mcp-server"})

@app.route('/status', methods=['GET'])
def status():
    return jsonify({"status": "ok", "service": "monster-jobs-mcp-server", "ready": True})

@app.route('/test-config', methods=['GET'])
def test_config():
    return jsonify({
        "tests": {
            "connectivity": [
                {"name": "health_check", "endpoint": "/health", "method": "GET", "expectedStatus": 200}
            ],
            "mcp_protocol": [
                {"name": "mcp_initialize", "endpoint": "/mcp", "method": "POST", "expectedStatus": 200}
            ]
        }
    })

@app.route('/.smithery-test', methods=['GET'])
def smithery_test():
    return jsonify({
        "version": "1.0",
        "name": "monster-jobs-mcp-server",
        "tests": [
            {"name": "health_check", "type": "http", "endpoint": "/health", "method": "GET"}
        ]
    })

@app.route('/smithery', methods=['GET'])
def smithery():
    return jsonify({
        "name": "monster-jobs-mcp-server",
        "version": "1.0.0",
        "type": "mcp-server",
        "protocol": "mcp",
        "status": "ready"
    })

# MCP core endpoints - minimal implementation
@app.route('/mcp', methods=['POST'])
def mcp_endpoint():
    """Ultra-minimal MCP endpoint with Streamable HTTP configuration support."""
    try:
        # Extract configuration from query parameters for Smithery
        config = {
            'maxJobs': int(request.args.get('maxJobs', 10)),
            'timeout': int(request.args.get('timeout', 15))
        }
        config['maxJobs'] = max(1, min(50, config['maxJobs']))
        config['timeout'] = max(5, min(30, config['timeout']))
        request.mcp_config = config
    except:
        request.mcp_config = {'maxJobs': 10, 'timeout': 15}
    
    # Handle JSON-RPC requests
    try:
        data = request.get_json(force=True) or {}
        method = data.get("method", "")
        req_id = data.get("id")
        
        if method == "initialize":
            return jsonify({
                "jsonrpc": "2.0",
                "result": {
                    "protocolVersion": "2024-11-05",
                    "serverInfo": {
                        "name": "monster-jobs-mcp-server",
                        "version": "1.0.0"
                    },
                    "capabilities": {
                        "tools": {"listChanged": True},
                        "resources": {"listChanged": True}
                    }
                },
                "id": req_id
            })
        elif method == "tools/list":
            return jsonify({
                "jsonrpc": "2.0",
                "result": {
                    "tools": [{
                        "name": "search_jobs",
                        "description": "Search for jobs on Monster.com",
                        "inputSchema": {
                            "type": "object",
                            "properties": {
                                "query": {"type": "string", "description": "Job search query"}
                            },
                            "required": ["query"]
                        }
                    }]
                },
                "id": req_id
            })
        elif method == "resources/list":
            return jsonify({
                "jsonrpc": "2.0",
                "result": {
                    "resources": [{
                        "uri": "monster://jobs/search",
                        "name": "Monster Jobs Search",
                        "description": "Search jobs on Monster.com",
                        "mimeType": "application/json"
                    }]
                },
                "id": req_id
            })
        else:
            return jsonify({
                "jsonrpc": "2.0",
                "error": {"code": -32601, "message": "Method not found"},
                "id": req_id
            }), 404
    except:
        return jsonify({
            "jsonrpc": "2.0",
            "error": {"code": -32700, "message": "Parse error"},
            "id": None
        }), 400

@app.route('/.well-known/mcp-config', methods=['GET'])
def mcp_config():
    """Advertise server configuration using the actual listening port."""
    return jsonify({
        "mcpServers": {
            "monster-jobs": {
                "command": "python",
                "args": ["src/main.py"],
                "env": {"PORT": str(SERVER_PORT)},
                "transport": {
                    "type": "http",
                    "host": "localhost",
                    "port": SERVER_PORT
<<<<<<< HEAD
=======

>>>>>>> f2bd6e9e
                }
            }
        },
        "serverInfo": {
            "name": "monster-jobs-mcp-server",
            "version": "1.0.0",
            "description": "MCP server for searching jobs on Monster.com"
        }
    })

# Minimal scanning endpoints for deployment validation
@app.route('/scan', methods=['GET', 'POST'])
def scan():
    return jsonify({
        "server": {
            "name": "monster-jobs-mcp-server",
            "version": "1.0.0",
            "status": "ready",
            "healthy": True,
            "scannable": True
        },
        "protocol": {
            "name": "mcp",
            "version": "2024-11-05",
            "transport": "http"
        },
        "capabilities": {
            "tools": {"available": True, "count": 1},
            "resources": {"available": True, "count": 1}
        },
        "endpoints": {
            "main": "/mcp",
            "health": "/health",
            "scan": "/scan"
        },
        "deployment": {
            "platform": "smithery",
            "ready": True
        }
    })

@app.route('/mcp/scan', methods=['GET', 'POST'])
def mcp_scan():
    if request.method == 'GET':
        return jsonify({
            "name": "monster-jobs-mcp-server",
            "version": "1.0.0",
            "status": "ready",
            "healthy": True,
            "scannable": True,
            "protocol": "mcp",
            "transport": "http",
            "capabilities": {
                "tools": {"available": True, "count": 1},
                "resources": {"available": True, "count": 1}
            },
            "endpoints": {
                "main": "/mcp",
                "health": "/health",
                "config": "/.well-known/mcp-config"
            }
        })
    return jsonify({"jsonrpc": "2.0", "result": {"status": "ready"}, "id": 1})

@app.route('/mcp/capabilities', methods=['GET'])
def mcp_capabilities():
    return jsonify({
        "protocolVersion": "2024-11-05",
        "serverInfo": {
            "name": "monster-jobs-mcp-server",
            "version": "1.0.0",
            "description": "MCP server for searching jobs on Monster.com"
        },
        "capabilities": {
            "tools": {"listChanged": True},
            "resources": {"listChanged": True}
        }
    })

@app.route('/', methods=['GET'])
def root():
    return jsonify({
        "name": "Monster Jobs MCP Server",
        "version": "1.0.0",
        "protocol": "mcp",
        "status": "ready",
        "healthy": True,
        "deployment": {"platform": "smithery", "ready": True}
    })

# Global error handler
@app.errorhandler(Exception)
def handle_exception(e):
    return jsonify({"error": "Internal server error", "status": "error"}), 500

if __name__ == '__main__':
    try:
<<<<<<< HEAD
=======

>>>>>>> f2bd6e9e
        host = os.environ.get('HOST', '0.0.0.0')

        # Use Flask directly for deployment reliability
        print(f"Starting server on {host}:{SERVER_PORT}")
        app.run(host=host, port=SERVER_PORT, debug=False, threaded=True,
               use_reloader=False, processes=1)
    except Exception as e:
        print(f"Server startup failed: {e}")
        sys.exit(1)<|MERGE_RESOLUTION|>--- conflicted
+++ resolved
@@ -10,13 +10,10 @@
 from flask import Flask, request, jsonify
 
 # Determine port once so all endpoints advertise the actual listening port
-<<<<<<< HEAD
 # Default to 8080 so the server comes up on the expected port when no
 # environment variable is provided.
 SERVER_PORT = int(os.environ.get("PORT", 8080))
-=======
-SERVER_PORT = int(os.environ.get("PORT", 8081))
->>>>>>> f2bd6e9e
+
 
 # Create ultra-minimal Flask app
 app = Flask(__name__)
@@ -171,10 +168,7 @@
                     "type": "http",
                     "host": "localhost",
                     "port": SERVER_PORT
-<<<<<<< HEAD
-=======
-
->>>>>>> f2bd6e9e
+
                 }
             }
         },
@@ -272,10 +266,7 @@
 
 if __name__ == '__main__':
     try:
-<<<<<<< HEAD
-=======
-
->>>>>>> f2bd6e9e
+
         host = os.environ.get('HOST', '0.0.0.0')
 
         # Use Flask directly for deployment reliability
