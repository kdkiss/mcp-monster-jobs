--- conflicted
+++ resolved
@@ -160,19 +160,12 @@
             "monster-jobs": {
                 "command": "python",
                 "args": ["src/main.py"],
-<<<<<<< HEAD
                 "env": {"PORT": str(SERVER_PORT)},
                 "transport": {
                     "type": "http",
                     "host": "localhost",
                     "port": SERVER_PORT
-=======
-                "env": {"PORT": "8080"},
-                "transport": {
-                    "type": "http",
-                    "host": "localhost",
-                    "port": 8080
->>>>>>> 9f254bb0
+
                 }
             }
         },
@@ -270,10 +263,7 @@
 
 if __name__ == '__main__':
     try:
-<<<<<<< HEAD
-=======
-        port = int(os.environ.get('PORT', 8080))
->>>>>>> 9f254bb0
+
         host = os.environ.get('HOST', '0.0.0.0')
 
         # Use Flask directly for deployment reliability
