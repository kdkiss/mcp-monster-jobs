#!/usr/bin/env python3
"""Validate updated MCP server configuration."""


def parse_simple_yaml(path: str) -> dict:
    """A minimal YAML parser for the limited structure of smithery.yaml.

    Supports nested dictionaries with string or integer values and ignores
    list items. This avoids needing external dependencies like PyYAML in
    restricted environments.
    """
    data: dict = {}
    stack = [data]
    indents = [0]

    with open(path, "r", encoding="utf-8") as f:
        for raw_line in f:
            line = raw_line.rstrip()
            if not line or line.lstrip().startswith("#") or line.lstrip().startswith("-"):
                continue

            indent = len(line) - len(line.lstrip())
            while indent < indents[-1]:
                stack.pop()
                indents.pop()

            key, sep, value = line.lstrip().partition(":")
            if not sep:
                continue

            key = key.strip()
            value = value.strip()

            if not value:
                new_dict = {}
                stack[-1][key] = new_dict
                stack.append(new_dict)
                indents.append(indent + 2)
            else:
                if value.startswith("\"") and value.endswith("\""):
                    value = value[1:-1]
                elif value.isdigit():
                    value = int(value)
                stack[-1][key] = value

    return data


def validate_smithery_config() -> bool:
    """Validate smithery.yaml against basic expectations."""
    print("🔍 Validating smithery.yaml configuration...")

    try:
        config = parse_simple_yaml("smithery.yaml")

        # Check required fields according to Smithery docs
        required_fields = ["runtime", "startCommand"]
        missing_fields = [field for field in required_fields if field not in config]

        if missing_fields:
            print(f"❌ Missing required fields: {missing_fields}")
            return False

        # Validate runtime
        if config.get("runtime") != "container":
            print(f"❌ Invalid runtime: {config.get('runtime')} (should be 'container')")
            return False

        # Validate startCommand
        start_command = config.get("startCommand", {})
        if start_command.get("type") != "http":
            print(
                f"❌ Invalid startCommand type: {start_command.get('type')} (should be 'http')"
            )
            return False

<<<<<<< HEAD
        # Ensure port matches PORT environment variable
        port = start_command.get("port")
        env = start_command.get("env", {})
        env_port = env.get("PORT")
        if str(port) != str(env_port):
            print(
                f"❌ startCommand port {port} doesn't match env PORT {env_port}"
            )
            return False

        # Verify command is present
        if "command" not in start_command:
            print("❌ Missing command in startCommand")
            return False
=======
        # Ensure server launches on expected port
        if start_command.get("port") != 8080:
            print(
                f"❌ Invalid port: {start_command.get('port')} (should be 8080)"
            )
            return False

        # Verify command and environment configuration
        if "command" not in start_command:
            print("❌ Missing command in startCommand")
            return False
        env = start_command.get("env", {})
        if env.get("PORT") != "8080":
            print(
                f"❌ startCommand env PORT is {env.get('PORT')} (should be '8080')"
            )
            return False

>>>>>>> 9f254bb0

        # Check if configSchema exists
        if "configSchema" not in start_command:
            print("⚠️  No configSchema found - this may cause 'No test configuration found' warning")
        else:
            print("✅ configSchema found")

            # Validate configSchema structure
            schema = start_command["configSchema"]
            if schema.get("type") == "object" and "properties" in schema:
                print(f"✅ configSchema has {len(schema['properties'])} properties")
            else:
                print("❌ Invalid configSchema structure")
                return False

        # Check if exampleConfig exists
        if "exampleConfig" not in start_command:
            print("⚠️  No exampleConfig found - recommended for better UX")
        else:
            print("✅ exampleConfig found")

        print("✅ smithery.yaml validation passed!")
        return True

    except Exception as e:  # pragma: no cover - simple CLI script
        print(f"❌ Error validating smithery.yaml: {e}")
        return False


def test_config_schema() -> None:
    """Test the configuration schema we defined."""
    print("\n🧪 Testing configuration schema...")

    # Test valid config
    valid_config = {"maxJobs": 15, "timeout": 20}
    print(f"✅ Valid config example: {valid_config}")

    # Test edge cases
    edge_cases = [
        {"maxJobs": 1, "timeout": 5},    # Minimum values
        {"maxJobs": 50, "timeout": 30},  # Maximum values
        {"maxJobs": 0, "timeout": 2},    # Below minimum (should be clamped)
        {"maxJobs": 100, "timeout": 60}, # Above maximum (should be clamped)
    ]

    for i, case in enumerate(edge_cases, 1):
        print(f"📝 Edge case {i}: {case}")

    print("✅ Configuration schema test completed!")


def main() -> None:
    """Run all validation tests."""
    print("=" * 60)
    print("   MCP SERVER CONFIGURATION VALIDATION")
    print("=" * 60)

    schema_valid = validate_smithery_config()
    test_config_schema()

    print("\n" + "=" * 60)
    if schema_valid:
        print("🎉 Configuration validation SUCCESSFUL!")
        print("✅ smithery.yaml follows official Smithery schema")
        print("✅ configSchema should resolve 'No test configuration found'")
        print("✅ Ready for deployment!")
    else:
        print("❌ Configuration validation FAILED!")
        print("🔧 Please fix issues before deployment")
    print("=" * 60)


if __name__ == "__main__":
    main()<|MERGE_RESOLUTION|>--- conflicted
+++ resolved
@@ -74,7 +74,6 @@
             )
             return False
 
-<<<<<<< HEAD
         # Ensure port matches PORT environment variable
         port = start_command.get("port")
         env = start_command.get("env", {})
@@ -89,26 +88,7 @@
         if "command" not in start_command:
             print("❌ Missing command in startCommand")
             return False
-=======
-        # Ensure server launches on expected port
-        if start_command.get("port") != 8080:
-            print(
-                f"❌ Invalid port: {start_command.get('port')} (should be 8080)"
-            )
-            return False
 
-        # Verify command and environment configuration
-        if "command" not in start_command:
-            print("❌ Missing command in startCommand")
-            return False
-        env = start_command.get("env", {})
-        if env.get("PORT") != "8080":
-            print(
-                f"❌ startCommand env PORT is {env.get('PORT')} (should be '8080')"
-            )
-            return False
-
->>>>>>> 9f254bb0
 
         # Check if configSchema exists
         if "configSchema" not in start_command:
